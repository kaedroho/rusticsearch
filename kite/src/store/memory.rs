--- conflicted
+++ resolved
@@ -4,11 +4,7 @@
 use std::collections::btree_map::Keys;
 
 use document::Document;
-<<<<<<< HEAD
-use schema::{Schema, SchemaRead, SchemaWrite, FieldType, FieldFlags, FieldRef, AddFieldError};
-=======
-use schema::{Schema, FieldType, FieldRef, AddFieldError};
->>>>>>> f0bf511a
+use schema::{Schema, FieldType, FieldFlags, FieldRef, AddFieldError};
 use store::{IndexStore, IndexReader, DocRefIterator};
 
 
@@ -263,11 +259,7 @@
     use term::Term;
     use token::Token;
     use document::Document;
-<<<<<<< HEAD
-    use schema::{SchemaRead, FieldType, FIELD_INDEXED};
-=======
-    use schema::FieldType;
->>>>>>> f0bf511a
+    use schema::{FieldType, FIELD_INDEXED};
     use store::{IndexStore, IndexReader};
 
     fn make_test_store() -> MemoryIndexStore {
