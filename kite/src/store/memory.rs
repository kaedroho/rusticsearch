use roaring::{RoaringBitmap, Iter};

use std::collections::{BTreeMap, HashMap};
use std::collections::btree_map::Keys;

use document::Document;
use schema::{Schema, SchemaRead, SchemaWrite, FieldType, FieldFlags, FieldRef, AddFieldError};
use store::{IndexStore, IndexReader, DocRefIterator};


#[derive(Debug)]
pub struct MemoryIndexStoreFieldTerm {
    pub docs: RoaringBitmap<u64>,
}


impl MemoryIndexStoreFieldTerm {
    pub fn new() -> MemoryIndexStoreFieldTerm {
        MemoryIndexStoreFieldTerm {
            docs: RoaringBitmap::new(),
        }
    }
}


#[derive(Debug)]
pub struct MemoryIndexStoreField {
    pub docs: RoaringBitmap<u64>,
    pub terms: BTreeMap<Vec<u8>, MemoryIndexStoreFieldTerm>,
    pub num_tokens: u64,
}


impl MemoryIndexStoreField {
    pub fn new() -> MemoryIndexStoreField {
        MemoryIndexStoreField {
            docs: RoaringBitmap::new(),
            terms: BTreeMap::new(),
            num_tokens: 0,
        }
    }
}


#[derive(Debug)]
pub struct MemoryIndexStore {
    schema: Schema,
    docs: BTreeMap<u64, Document>,
    fields: HashMap<FieldRef, MemoryIndexStoreField>,
    next_doc_id: u64,
    doc_key2id_map: HashMap<String, u64>,
}


impl MemoryIndexStore {
    pub fn new() -> MemoryIndexStore {
        MemoryIndexStore {
            schema: Schema::new(),
            docs: BTreeMap::new(),
            fields: HashMap::new(),
            next_doc_id: 1,
            doc_key2id_map: HashMap::new(),
        }
    }
}


impl<'a> IndexStore<'a> for MemoryIndexStore {
    type Reader = MemoryIndexStoreReader<'a>;

    fn reader(&'a self) -> MemoryIndexStoreReader<'a> {
        MemoryIndexStoreReader {
            store: self,
        }
    }

    fn add_field(&mut self, name: String, field_type: FieldType, field_flags: FieldFlags) -> Result<FieldRef, AddFieldError> {
        let field_ref = try!(self.schema.add_field(name, field_type, field_flags));
        self.fields.insert(field_ref, MemoryIndexStoreField::new());

        Ok(field_ref)
    }

    fn remove_field(&mut self, field_ref: &FieldRef) -> bool {
        self.schema.remove_field(field_ref);

        match self.fields.remove(field_ref) {
            Some(_) => true,
            None => false,
        }
    }

    fn insert_or_update_document(&mut self, doc: Document) {
        let doc_id = self.next_doc_id;
        self.next_doc_id += 1;

        // Put field contents in inverted index
        for (field_name, tokens) in doc.indexed_fields.iter() {
            // Silently ignore unrecognised fields
            // TODO: Review this
            if let Some(ref field_ref) = self.reader().schema().get_field_by_name(field_name) {
                if let Some(field) = self.fields.get_mut(field_ref) {
                    field.docs.insert(doc_id);

                    for token in tokens.iter() {
                        field.num_tokens += 1;

                        let term_bytes = token.term.to_bytes();
                        let mut term = field.terms.entry(term_bytes).or_insert_with(|| MemoryIndexStoreFieldTerm::new());
                        term.docs.insert(doc_id);
                    }
                }
            }
        }

        self.doc_key2id_map.insert(doc.key.clone(), doc_id);
        self.docs.insert(doc_id, doc);
    }

    fn remove_document_by_key(&mut self, doc_key: &str) -> bool {
        match self.doc_key2id_map.remove(doc_key) {
            Some(doc_id) => {
                self.docs.remove(&doc_id);

                true
            }
            None => false
        }
    }
}


pub struct MemoryIndexStoreReader<'a> {
    store: &'a MemoryIndexStore,
}


impl<'a> IndexReader<'a> for MemoryIndexStoreReader<'a> {
    type AllDocRefIterator = MemoryIndexStoreAllDocRefIterator<'a>;
    type TermDocRefIterator = MemoryIndexStoreTermDocRefIterator<'a>;

    fn schema(&self) -> &Schema {
        &self.store.schema
    }

    fn get_document_by_key(&self, doc_key: &str) -> Option<&Document> {
        match self.store.doc_key2id_map.get(doc_key) {
            Some(doc_id) => self.store.docs.get(doc_id),
            None => None,
        }
    }

    fn get_document_by_id(&self, doc_id: &u64) -> Option<&Document> {
        self.store.docs.get(doc_id)
    }

    fn contains_document_key(&self, doc_key: &str) -> bool {
        self.store.doc_key2id_map.contains_key(doc_key)
    }

    fn num_docs(&self) -> usize {
        self.store.docs.len()
    }

    fn iter_all_docs(&'a self) -> MemoryIndexStoreAllDocRefIterator<'a> {
        MemoryIndexStoreAllDocRefIterator {
            keys: self.store.docs.keys(),
        }
    }

    fn iter_docs_with_term(&'a self, term: &[u8], field_ref: &FieldRef) -> Option<MemoryIndexStoreTermDocRefIterator<'a>> {
        let field = match self.store.fields.get(field_ref) {
            Some(field) => field,
            None => return None,
        };

        let term = match field.terms.get(term) {
            Some(term) => term,
            None => return None,
        };

        Some(MemoryIndexStoreTermDocRefIterator {
            iterator: term.docs.iter(),
        })
    }

    fn iter_all_terms(&'a self, field_ref: &FieldRef) -> Option<Box<Iterator<Item=&'a [u8]> + 'a>> {
        let field = match self.store.fields.get(field_ref) {
            Some(field) => field,
            None => return None,
        };

        Some(Box::new(field.terms.keys().map(|t| &t[..])))
    }

    fn num_docs_with_term(&'a self, term: &[u8], field_ref: &FieldRef) -> u64 {
        let field = match self.store.fields.get(field_ref) {
            Some(field) => field,
            None => return 0,
        };

        let term = match field.terms.get(term) {
            Some(term) => term,
            None => return 0,
        };

        term.docs.len()
    }

    fn total_tokens(&'a self, field_ref: &FieldRef) -> u64 {
        let field = match self.store.fields.get(field_ref) {
            Some(field) => field,
            None => return 0,
        };

        field.num_tokens
    }
}


pub struct MemoryIndexStoreAllDocRefIterator<'a> {
    keys: Keys<'a, u64, Document>,
}

impl<'a> Iterator for MemoryIndexStoreAllDocRefIterator<'a> {
    type Item = u64;

    fn next(&mut self) -> Option<u64> {
        self.keys.next().cloned()
    }
}

impl<'a> DocRefIterator<'a> for MemoryIndexStoreAllDocRefIterator<'a> {

}


pub struct MemoryIndexStoreTermDocRefIterator<'a> {
    iterator: Iter<'a, u64>,
}

impl<'a> Iterator for MemoryIndexStoreTermDocRefIterator<'a> {
    type Item = u64;

    fn next(&mut self) -> Option<u64> {
        self.iterator.next()
    }
}

impl<'a> DocRefIterator<'a> for MemoryIndexStoreTermDocRefIterator<'a> {

}


#[cfg(test)]
mod tests {
    use super::{MemoryIndexStore};

    use term::Term;
    use token::Token;
    use document::Document;
<<<<<<< HEAD
    use schema::{Schema, SchemaRead, FieldType, FIELD_INDEXED, FieldRef};
=======
    use schema::{SchemaRead, FieldType};
>>>>>>> caea12e2
    use store::{IndexStore, IndexReader};

    fn make_test_store() -> MemoryIndexStore {
        let mut store = MemoryIndexStore::new();
<<<<<<< HEAD
        let mut title_field = store.add_field("title".to_string(), FieldType::Text, FIELD_INDEXED).unwrap();
        let mut body_field = store.add_field("body".to_string(), FieldType::Text, FIELD_INDEXED).unwrap();
=======
        store.add_field("title".to_string(), FieldType::Text).unwrap();
        store.add_field("body".to_string(), FieldType::Text).unwrap();
>>>>>>> caea12e2

        store.insert_or_update_document(Document {
            key: "test_doc".to_string(),
            indexed_fields: hashmap! {
                "title".to_string() => vec![
                    Token { term: Term::String("hello".to_string()), position: 1 },
                    Token { term: Term::String("world".to_string()), position: 2 },
                ],
                "body".to_string() => vec![
                    Token { term: Term::String("lorem".to_string()), position: 1 },
                    Token { term: Term::String("ipsum".to_string()), position: 2 },
                    Token { term: Term::String("dolar".to_string()), position: 3 },
                ],
            },
            stored_fields: hashmap! {}
        });

        store.insert_or_update_document(Document {
            key: "test_doc".to_string(),
            indexed_fields: hashmap! {
                "title".to_string() => vec![
                    Token { term: Term::String("howdy".to_string()), position: 1 },
                    Token { term: Term::String("partner".to_string()), position: 2 },
                ],
                "body".to_string() => vec![
                    Token { term: Term::String("lorem".to_string()), position: 1 },
                    Token { term: Term::String("ipsum".to_string()), position: 2 },
                    Token { term: Term::String("dolar".to_string()), position: 3 },
                ],
            },
            stored_fields: hashmap! {}
        });

        store
    }

    #[test]
    fn test_num_docs() {
        let store = make_test_store();
        let reader = store.reader();

        assert_eq!(reader.num_docs(), 2);
    }

    #[test]
    fn test_all_docs_iterator() {
        let store = make_test_store();
        let reader = store.reader();

        assert_eq!(reader.iter_all_docs().count(), 2);
    }

    #[test]
    fn test_term_docs_iterator() {
        let store = make_test_store();
        let reader = store.reader();
        let title_field = reader.schema().get_field_by_name("title").unwrap();

        assert_eq!(reader.iter_docs_with_term(&Term::String("hello".to_string()).to_bytes(), &title_field).unwrap().count(), 1);
    }
}<|MERGE_RESOLUTION|>--- conflicted
+++ resolved
@@ -259,22 +259,13 @@
     use term::Term;
     use token::Token;
     use document::Document;
-<<<<<<< HEAD
-    use schema::{Schema, SchemaRead, FieldType, FIELD_INDEXED, FieldRef};
-=======
-    use schema::{SchemaRead, FieldType};
->>>>>>> caea12e2
+    use schema::{SchemaRead, FieldType, FIELD_INDEXED};
     use store::{IndexStore, IndexReader};
 
     fn make_test_store() -> MemoryIndexStore {
         let mut store = MemoryIndexStore::new();
-<<<<<<< HEAD
-        let mut title_field = store.add_field("title".to_string(), FieldType::Text, FIELD_INDEXED).unwrap();
-        let mut body_field = store.add_field("body".to_string(), FieldType::Text, FIELD_INDEXED).unwrap();
-=======
-        store.add_field("title".to_string(), FieldType::Text).unwrap();
-        store.add_field("body".to_string(), FieldType::Text).unwrap();
->>>>>>> caea12e2
+        store.add_field("title".to_string(), FieldType::Text, FIELD_INDEXED).unwrap();
+        store.add_field("body".to_string(), FieldType::Text, FIELD_INDEXED).unwrap();
 
         store.insert_or_update_document(Document {
             key: "test_doc".to_string(),
