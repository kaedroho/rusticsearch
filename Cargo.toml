[package]
name = "rusticsearch"
version = "0.0.1"
authors = ["Karl Hobley <karlhobley10@gmail.com>"]
description = "A lightweight, Elasticsearch-compatible search server (early WIP)"
readme = "README.md"
license = "Apache-2.0"

[dependencies]
iron = "0.4.0"
router = "0.2.0"
persistent = "0.2.0"
url = "1.1.1"
rustc-serialize = "0.3"
log = "0.3.6"
unicode-segmentation = "0.1.2"
maplit = "0.1.3"
chrono = "0.2"
roaring = "0.4.0"
byteorder = "0.5"
slog = "0.6"
slog-term = "0.6"

[dependencies.kite]
path = "kite"
<<<<<<< HEAD
version = "0.0.1"

[dependencies.kite_rocksdb]
path = "kite_rocksdb"
version = "0.0.1"
=======
version = "0.0.2"
>>>>>>> c793a8eb
<|MERGE_RESOLUTION|>--- conflicted
+++ resolved
@@ -23,12 +23,8 @@
 
 [dependencies.kite]
 path = "kite"
-<<<<<<< HEAD
-version = "0.0.1"
+version = "0.0.2"
 
 [dependencies.kite_rocksdb]
 path = "kite_rocksdb"
-version = "0.0.1"
-=======
-version = "0.0.2"
->>>>>>> c793a8eb
+version = "0.0.1"